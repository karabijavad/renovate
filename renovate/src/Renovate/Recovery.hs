{-# LANGUAGE BangPatterns #-}
{-# LANGUAGE ConstraintKinds #-}
{-# LANGUAGE DataKinds #-}
{-# LANGUAGE FlexibleContexts #-}
{-# LANGUAGE RankNTypes #-}
{-# LANGUAGE ScopedTypeVariables #-}
{-# LANGUAGE TypeApplications #-}
{-# LANGUAGE TypeFamilies #-}
{-# LANGUAGE TypeOperators #-}
-- | The interface for 'BasicBlock' recovery
module Renovate.Recovery (
  Recovery(..),
  recoverBlocks,
  BlockInfo(..),
  SymbolicCFG,
  SymbolicRegCFG,
  getSymbolicCFG,
  getSymbolicRegCFG,
  isIncompleteBlockAddress,
  ArchBits,
  ArchInfo(..),
  ArchVals(..),
  Diagnostic(..)
  ) where

import qualified GHC.Err.Located as L
import qualified Control.Lens as L
import qualified Control.Monad.Catch as C
import           Control.Monad ( guard )
import           Control.Monad.ST ( stToIO, ST, RealWorld )
import qualified Data.ByteString as B
import qualified Data.List.NonEmpty as NEL
import qualified Data.Foldable as F
import qualified Data.IORef as IO
import qualified Data.Map as M
import           Data.Maybe ( catMaybes, fromMaybe, mapMaybe )
import           Data.Proxy ( Proxy(..) )
import qualified Data.Set as S
import qualified Data.Text.Encoding as T
import qualified Data.Text.Encoding.Error as T
import qualified Data.Traversable as T

import qualified Data.Macaw.Architecture.Info as MC
import qualified Data.Macaw.CFG as MC
import qualified Data.Macaw.Discovery as MC
import qualified Data.Macaw.Memory.Permissions as MMP
import qualified Data.Macaw.Types as MC
import qualified Data.Macaw.Symbolic as MS
import qualified Data.Parameterized.Context as Ctx
import qualified Data.Parameterized.Some as PU
import qualified Lang.Crucible.Backend as C
import qualified Lang.Crucible.CFG.Core as C
import qualified Lang.Crucible.CFG.Extension as C
import qualified Lang.Crucible.CFG.Reg as CR
import qualified Lang.Crucible.FunctionHandle as C
import qualified What4.FunctionName as C
import qualified What4.ProgramLoc as C

import           Renovate.Address
import           Renovate.BasicBlock
import           Renovate.Diagnostic
import           Renovate.ISA
import           Renovate.Redirect.Monad ( SymbolMap )
import           Renovate.Recovery.Overlap

import Debug.Trace
import qualified Text.PrettyPrint.ANSI.Leijen as PP

type ArchBits arch = (  MC.ArchConstraints arch,
                        MC.RegisterInfo (MC.ArchReg arch),
                        MC.HasRepr (MC.ArchReg arch) MC.TypeRepr,
                        MC.MemWidth (MC.ArchAddrWidth arch),
                        ArchInfo arch,
                        Show (MC.ArchReg arch (MC.BVType (MC.ArchAddrWidth arch))),
                        C.IsSyntaxExtension (MS.MacawExt arch))

data Cached a = Cached (IO.IORef (Maybe a)) (IO a)
type SCFG f arch = f (MS.MacawExt arch) (Ctx.EmptyCtx Ctx.::> MS.ArchRegStruct arch) (MS.ArchRegStruct arch)
newtype SymbolicCFG arch = SymbolicCFG (Cached (SCFG C.SomeCFG arch))
newtype SymbolicRegCFG arch = SymbolicRegCFG (Cached (SCFG CR.SomeCFG arch))

-- | Construct or return the cached symbolic CFG
--
-- We have this representation to let us lazily construct CFGs, as we won't
-- usually need all of them
getSymbolicCFG :: SymbolicCFG arch -> IO (C.SomeCFG (MS.MacawExt arch) (Ctx.EmptyCtx Ctx.::> MS.ArchRegStruct arch) (MS.ArchRegStruct arch))
getSymbolicCFG (SymbolicCFG cached) = getCached cached

-- | Construct or return the cached symbolic registerized CFG
getSymbolicRegCFG :: SymbolicRegCFG arch -> IO (CR.SomeCFG (MS.MacawExt arch) (Ctx.EmptyCtx Ctx.::> MS.ArchRegStruct arch) (MS.ArchRegStruct arch))
getSymbolicRegCFG (SymbolicRegCFG cached) = getCached cached

getCached :: Cached a -> IO a
getCached (Cached r gen) = do
  v0 <- IO.readIORef r
  case v0 of
    Just c -> return c
    Nothing -> do
      c <- gen
      IO.writeIORef r (Just c)
      return c

-- | Information on recovered basic blocks
data BlockInfo arch = BlockInfo
  { biBlocks           :: [ConcreteBlock arch]
  , biFunctionEntries  :: [ConcreteAddress arch]
  , biFunctionBlocks   :: M.Map (ConcreteAddress arch) [ConcreteBlock arch]
  , biDiscoveryFunInfo :: M.Map (ConcreteAddress arch) (PU.Some (MC.DiscoveryFunInfo arch))
  , biIncomplete       :: S.Set (ConcreteAddress arch)
  -- ^ The set of blocks that reside in incomplete functions (i.e., functions
  -- for which we cannot find all of the code)
  , biCFG              :: M.Map (ConcreteAddress arch) (SymbolicCFG arch)
  -- ^ The Crucible CFG for each function (if possible to construct), see
  -- Note [CrucibleCFG]
<<<<<<< HEAD
  , biOverlap          :: BlockRegions arch
  -- ^ A structure that lets us determine which blocks in the program overlap
  -- other blocks in the program (so that we can avoid every trying to rewrite them)
=======
  , biRegCFG           :: M.Map (ConcreteAddress arch) (SymbolicRegCFG arch)
>>>>>>> c3b13f84
  }

isIncompleteBlockAddress :: BlockInfo arch -> ConcreteAddress arch -> Bool
isIncompleteBlockAddress bi a = S.member a (biIncomplete bi)

analyzeDiscoveredFunctions :: (ArchBits arch)
                           => Recovery arch
                           -> MC.Memory (MC.ArchAddrWidth arch)
                           -> (ConcreteAddress arch, ConcreteAddress arch)
                           -> MC.DiscoveryState arch
                           -> Int
                           -- ^ Iteration count
                           -> IO (MC.DiscoveryState arch)
analyzeDiscoveredFunctions recovery mem textAddrRange info !iterations =
  case M.lookupMin (info L.^. MC.unexploredFunctions) of
    Nothing -> return info
    Just (addr, rsn) -> do
      let bcb = fromMaybe (const (return ())) (recoveryBlockCallback recovery)
      (info', _) <- stToIO (MC.analyzeFunction bcb addr rsn info)
      case recoveryFuncCallback recovery of
        Just (freq, fcb)
          | iterations `mod` freq == 0 -> do
              bi <- blockInfo recovery mem textAddrRange info'
              fcb addr bi
        _ -> return ()
      analyzeDiscoveredFunctions recovery mem textAddrRange info' (iterations + 1)

data ArchVals arch =
  ArchVals { archFunctions :: MS.MacawSymbolicArchFunctions arch
           , withArchEval :: forall a sym . (C.IsSymInterface sym) =>  sym  -> (MS.MacawArchEvalFn sym arch -> IO a) -> IO a
           , withArchConstraints :: forall a . ((C.IsSyntaxExtension (MS.MacawExt arch), MC.MemWidth (MC.ArchAddrWidth arch), MC.PrettyF (MC.ArchReg arch)) => a) -> a
           }

-- | A class to capture the architecture-specific information required to
-- perform block recovery and translation into a Crucible CFG.
--
-- For architectures that do not have a symbolic backend yet, have this function
-- return 'Nothing'.
class ArchInfo arch where
  archVals :: proxy arch -> Maybe (ArchVals arch)

toRegCFG :: forall arch ids s
          . (ArchBits arch)
         => C.HandleAllocator s
         -> MC.DiscoveryFunInfo arch ids
         -> Maybe (ST s (SCFG CR.SomeCFG arch))
toRegCFG halloc dfi = do
  archFns <- archFunctions <$> archVals (Proxy @arch)
  -- We only support statically linked binaries right now, so we don't have
  -- to deal with segments
  let memBaseVarMap = M.empty
  let nmTxt = T.decodeUtf8With T.lenientDecode (MC.discoveredFunName dfi)
  let nm = C.functionNameFromText nmTxt
  let posFn addr = C.BinaryPos nmTxt (maybe 0 fromIntegral (MC.msegAddr addr))
  return (MS.mkFunRegCFG archFns halloc memBaseVarMap nm posFn dfi)

toCFG :: forall arch
       . (ArchBits arch)
      => SymbolicRegCFG arch
      -> Maybe (IO (SCFG C.SomeCFG arch))
toCFG symRegCFG = do
  archFns <- archFunctions <$> archVals (Proxy @arch)
  return $ do
    regCFG <- getSymbolicRegCFG symRegCFG -- this is why we're in IO, not ST
    return $ MS.crucGenArchConstraints archFns $ MS.toCoreCFG archFns regCFG

cfgFromAddrsWith :: (ArchBits arch)
                 => Recovery arch
                 -> MC.Memory (MC.ArchAddrWidth arch)
                 -> (ConcreteAddress arch, ConcreteAddress arch)
                 -> MC.AddrSymMap (MC.ArchAddrWidth arch)
                 -> [MC.ArchSegmentOff arch]
                 -> [(MC.ArchSegmentOff arch, MC.ArchSegmentOff arch)]
                 -> IO (MC.DiscoveryState arch)
cfgFromAddrsWith recovery mem textAddrRange symbols initAddrs memWords = do
  let s1 = MC.markAddrsAsFunction MC.InitAddr initAddrs s0
  s2 <- analyzeDiscoveredFunctions recovery mem textAddrRange s1 0
  let s3 = MC.exploreMemPointers memWords s2
  analyzeDiscoveredFunctions recovery mem textAddrRange s3 0
  where
    s0 = MC.emptyDiscoveryState mem symbols (recoveryArchInfo recovery)

-- There can be overlapping blocks
--
-- We deduplicate identical blocks in this function.  We deal with overlapping
-- blocks by just never instrumenting them.
accumulateBlocks :: (MC.MemWidth (MC.ArchAddrWidth arch))
                 => M.Map (MC.ArchSegmentOff arch) (PU.Some (MC.ParsedBlock arch))
                 -> PU.Some (MC.ParsedBlock arch)
                 -> M.Map (MC.ArchSegmentOff arch) (PU.Some (MC.ParsedBlock arch))
accumulateBlocks m (PU.Some pb0)
  | Just (PU.Some pb) <- M.lookup (MC.pblockAddr pb0) m
  , MC.blockSize pb0 == MC.blockSize pb = m
  | otherwise = M.insert (MC.pblockAddr pb0) (PU.Some pb0) m

isInMappedMemory mem (PU.Some dfi) =
  and [ MMP.isExecutable (MC.segmentFlags seg)
      , MC.msegOffset addr < MC.segmentSize seg
      ]
  where
    addr = MC.discoveredFunAddr dfi
    seg = MC.msegSegment addr

addrInRange :: (MC.MemWidth (MC.ArchAddrWidth arch))
            => MC.Memory (MC.ArchAddrWidth arch)
            -> (ConcreteAddress arch, ConcreteAddress arch)
            -> MC.ArchSegmentOff arch
            -> Bool
addrInRange mem (textStart, textEnd) addr = fromMaybe False $ do
  absAddr <- MC.msegAddr addr
  soStart <- MC.msegAddr =<< concreteAsSegmentOff mem textStart
  soEnd <- MC.msegAddr =<< concreteAsSegmentOff mem textEnd
  return (absAddr >= soStart && absAddr < soEnd)

-- FIXME We need to include the range of valid code here (derived from the text section) so that we can
-- exclude invalid code discovered by macaw due to e.g., the TOC in PowerPC binaries.
blockInfo :: (ArchBits arch)
          => Recovery arch
          -> MC.Memory (MC.RegAddrWidth (MC.ArchReg arch))
          -> (ConcreteAddress arch, ConcreteAddress arch)
          -> MC.DiscoveryState arch
          -> IO (BlockInfo arch)
blockInfo recovery mem textAddrRange di = do
  let blockBuilder = buildBlock (recoveryDis recovery) mem
  let macawBlocks = F.foldl' accumulateBlocks M.empty [ PU.Some pb
                                                      | PU.Some dfi <- validFuncs -- M.elems (di L.^. MC.funInfo)
                                                      , pb <- M.elems (dfi L.^. MC.parsedBlocks)
                                                      , addrInRange mem textAddrRange (MC.pblockAddr pb)
                                                      ]
  blocks <- catMaybes <$> mapM blockBuilder (M.elems macawBlocks)
  let addBlock m b = M.insert (basicBlockAddress b) b m
  let blockIndex = F.foldl' addBlock M.empty blocks
  let funcBlocks = M.fromList [ (funcAddr, mapMaybe (\a -> M.lookup a blockIndex) blockAddrs)
                              | PU.Some dfi <- validFuncs -- M.elems (di L.^. MC.funInfo)
                              , Just funcAddr <- [concreteFromSegmentOff mem (MC.discoveredFunAddr dfi)]
                              , let blockAddrs = mapMaybe (concreteFromSegmentOff mem) (M.keys (dfi L.^. MC.parsedBlocks))
                              ]
<<<<<<< HEAD
  mcfgs <- T.forM validFuncs {- (M.elems (di L.^. MC.funInfo)) -} $ \(PU.Some dfi) -> do
    ior <- IO.newIORef Nothing
=======
  mcfgs <- T.forM (M.elems (di L.^. MC.funInfo)) $ \(PU.Some dfi) -> do
    regIor <- IO.newIORef Nothing
    cfgIor <- IO.newIORef Nothing
>>>>>>> c3b13f84
    fromMaybe (return Nothing) $ do
      guard (not (isIncompleteFunction dfi))
      funcAddr <- concreteFromSegmentOff mem (MC.discoveredFunAddr dfi)
      regCFGGen <- toRegCFG (recoveryHandleAllocator recovery) dfi
      let regCFG = SymbolicRegCFG (Cached regIor (stToIO regCFGGen))
      cfgGen <- toCFG regCFG
      let cfg = SymbolicCFG (Cached cfgIor cfgGen)
      return (return (Just (funcAddr, (cfg, regCFG))))

  let cfgPairs = M.fromList (catMaybes mcfgs)

  F.forM_ validFuncs {- M.elems (di L.^. MC.funInfo)) -} $ \(PU.Some dfi) -> do
    let addr = MC.discoveredFunAddr dfi
    putStrLn ("addr = " ++ show addr)
    let seg = MC.msegSegment addr
    putStrLn ("  segment size = " ++ show (MC.segmentSize seg))
    putStrLn ("  segoff = " ++ show (MC.msegOffset addr))
    print (MC.msegSegment (MC.discoveredFunAddr dfi))
    print (PP.pretty dfi)
    F.forM_ (M.elems (dfi L.^. MC.parsedBlocks)) $ \pb -> do
      putStrLn ("Reason: " ++ show (MC.blockReason pb))

  return BlockInfo { biBlocks = blocks
                   , biFunctionEntries = mapMaybe (concreteFromSegmentOff mem) funcEntries
                   , biFunctionBlocks = funcBlocks
                   , biDiscoveryFunInfo = infos
                   , biIncomplete = indexIncompleteBlocks mem infos
<<<<<<< HEAD
                   , biCFG = M.fromList (catMaybes mcfgs)
                   , biOverlap = blockRegions mem di
=======
                   , biCFG = M.map fst cfgPairs
                   , biRegCFG = M.map snd cfgPairs
>>>>>>> c3b13f84
                   }
  where
    validFuncs = filter (isInMappedMemory mem) (M.elems (di L.^. MC.funInfo))
    funcEntries = [ MC.discoveredFunAddr dfi
                  | PU.Some dfi <- validFuncs -- MC.exploredFunctions di
                  ]
    infos = M.fromList [ (concAddr, val)
                       | (segOff, val) <- M.toList (di L.^. MC.funInfo)
                       , Just concAddr <- return (concreteFromSegmentOff mem segOff)
                       ]

data Recovery arch =
  Recovery { recoveryISA :: ISA arch
           , recoveryDis :: forall m . (C.MonadThrow m) => B.ByteString -> m (Int, Instruction arch ())
           , recoveryArchInfo :: MC.ArchitectureInfo arch
           , recoveryHandleAllocator :: C.HandleAllocator RealWorld
           , recoveryBlockCallback :: Maybe (MC.ArchSegmentOff arch -> ST RealWorld ())
           , recoveryFuncCallback :: Maybe (Int, MC.ArchSegmentOff arch -> BlockInfo arch -> IO ())
           }

recoverBlocks :: (ArchBits arch)
              => Recovery arch
              -> MC.Memory (MC.ArchAddrWidth arch)
              -> SymbolMap arch
              -> NEL.NonEmpty (MC.MemSegmentOff (MC.ArchAddrWidth arch))
              -> (ConcreteAddress arch, ConcreteAddress arch)
              -> IO (BlockInfo arch)
recoverBlocks recovery mem symmap entries textAddrRange = do
  sam <- toMacawSymbolMap mem symmap
  di <- cfgFromAddrsWith recovery mem textAddrRange sam (F.toList entries) []
  blockInfo recovery mem textAddrRange di

toMacawSymbolMap :: (MC.MemWidth (MC.ArchAddrWidth arch)) => MC.Memory (MC.ArchAddrWidth arch) -> SymbolMap arch -> IO (MC.AddrSymMap (MC.ArchAddrWidth arch))
toMacawSymbolMap mem sm = return (M.mapKeys toSegOff sm)
  where
    toSegOff concAddr =
      case concreteAsSegmentOff mem concAddr of
        Nothing -> error ("Invalid concrete address: " ++ show concAddr)
        Just so -> so


-- | Build our representation of a basic block from a provided block
-- start address
--
-- The block starts are obtained from Macaw.  We disassemble from the
-- start address until we hit a terminator instruction or the start of
-- another basic block.
--
-- FIXME: Keep a record of which macaw blocks we can't translate (for whatever reason)
buildBlock :: (L.HasCallStack, MC.MemWidth (MC.ArchAddrWidth arch), C.MonadThrow m)
           => (B.ByteString -> Maybe (Int, Instruction arch ()))
           -- ^ The function to pull a single instruction off of the
           -- byte stream; it returns the number of bytes consumed and
           -- the new instruction.
           -> MC.Memory (MC.ArchAddrWidth arch)
           -> PU.Some (MC.ParsedBlock arch)
           -- ^ The macaw block to re-disassemble
           -> m (Maybe (ConcreteBlock arch))
buildBlock dis1 mem (PU.Some pb)
  | Just concAddr <- concreteFromSegmentOff mem segAddr = do
      case MC.addrContentsAfter mem (MC.relativeSegmentAddr segAddr) of
        Left err -> C.throwM (MemoryError err)
        Right [MC.ByteRegion bs] -> do
          let stopAddr = concAddr `addressAddOffset` fromIntegral (MC.blockSize pb)
          Just <$> go concAddr concAddr stopAddr bs []
        _ -> C.throwM (NoByteRegionAtAddress (MC.relativeSegmentAddr segAddr))
  | otherwise = return Nothing
  where
    segAddr = MC.pblockAddr pb
    addOff       = addressAddOffset
    go blockAbsAddr insnAddr stopAddr bs insns = do
      case dis1 bs of
        -- Actually, we should probably never hit this case.  We
        -- should have hit a terminator instruction or end of block
        -- before running out of bytes...
        Nothing -> return BasicBlock { basicBlockAddress = blockAbsAddr
                                     , basicBlockInstructions = reverse insns
                                     }
        Just (bytesRead, i)
          -- We have parsed an instruction that crosses a block boundary. We
          -- should probably give up -- this executable is too wonky.
          | nextAddr > stopAddr -> do
            C.throwM (OverlappingBlocks insnAddr)

          -- The next instruction we would decode starts another
          -- block, OR the instruction we just decoded is a
          -- terminator, so end the block and stop decoding
          | nextAddr == stopAddr -> do
            return BasicBlock { basicBlockAddress      = blockAbsAddr
                              , basicBlockInstructions = reverse (i : insns)
                              }

          -- Otherwise, we just keep decoding
          | otherwise -> go blockAbsAddr nextAddr stopAddr (B.drop bytesRead bs) (i : insns)
          where
          nextAddr = insnAddr `addOff` fromIntegral bytesRead

-- | Collect the set of basic block addresses of blocks that are contained in incomplete functions
--
-- A function is incomplete if it contains an error terminator (translation
-- error or classify failure).  We can't rewrite these blocks, as we don't know
-- if we have a safe view of them.  Rewriting them could introduce runtime
-- failures.
indexIncompleteBlocks :: (MC.MemWidth (MC.ArchAddrWidth arch))
                      => MC.Memory (MC.ArchAddrWidth arch)
                      -> M.Map (ConcreteAddress arch) (PU.Some (MC.DiscoveryFunInfo arch))
                      -> S.Set (ConcreteAddress arch)
indexIncompleteBlocks mem = foldr (addFunInfoIfIncomplete mem) S.empty

addFunInfoIfIncomplete :: (MC.MemWidth (MC.ArchAddrWidth arch))
                       => MC.Memory (MC.ArchAddrWidth arch)
                       -> PU.Some (MC.DiscoveryFunInfo arch)
                       -> S.Set (ConcreteAddress arch)
                       -> S.Set (ConcreteAddress arch)
addFunInfoIfIncomplete mem (PU.Some fi) s
  | isIncompleteFunction fi = S.union s (S.fromList blockAddrs)
  | otherwise = s
  where
    pbs = fi L.^. MC.parsedBlocks
    blockAddrs = mapMaybe (concreteFromSegmentOff mem) (M.keys pbs)

isIncompleteFunction :: (MC.MemWidth (MC.ArchAddrWidth arch)) => MC.DiscoveryFunInfo arch ids -> Bool
isIncompleteFunction fi =
  any isIncomplete (M.elems (fi L.^. MC.parsedBlocks))

isIncomplete :: (MC.MemWidth (MC.ArchAddrWidth arch)) => MC.ParsedBlock arch ids -> Bool
isIncomplete pb =
  case MC.stmtsTerm (MC.blockStatementList pb) of
    MC.ParsedTranslateError {} -> True
    MC.ClassifyFailure {} -> True
    MC.ParsedArchTermStmt {} -> False
    MC.ParsedIte {} -> False
    MC.ParsedReturn {} -> False
    MC.ParsedLookupTable {} -> False
    MC.ParsedJump {} -> False
    MC.ParsedCall {} -> False

{- Note [Unaligned Instructions]

We still need to raise an error if we see a jump into an unaligned
instruction.  It is technically perfectly possible, but we don't want
to support or encourage it.

-}

{- Note [CrucibleCFG]

We construct Crucible CFGs only for functions that are complete (i.e., for which
all control flow is resolved).  Furthermore, we require the appropriate symbolic
backend.  For architectures that lack a symbolic backend, there will be no
entries in the CFG map.

-}<|MERGE_RESOLUTION|>--- conflicted
+++ resolved
@@ -112,13 +112,10 @@
   , biCFG              :: M.Map (ConcreteAddress arch) (SymbolicCFG arch)
   -- ^ The Crucible CFG for each function (if possible to construct), see
   -- Note [CrucibleCFG]
-<<<<<<< HEAD
+  , biRegCFG           :: M.Map (ConcreteAddress arch) (SymbolicRegCFG arch)
   , biOverlap          :: BlockRegions arch
   -- ^ A structure that lets us determine which blocks in the program overlap
   -- other blocks in the program (so that we can avoid every trying to rewrite them)
-=======
-  , biRegCFG           :: M.Map (ConcreteAddress arch) (SymbolicRegCFG arch)
->>>>>>> c3b13f84
   }
 
 isIncompleteBlockAddress :: BlockInfo arch -> ConcreteAddress arch -> Bool
@@ -256,14 +253,9 @@
                               , Just funcAddr <- [concreteFromSegmentOff mem (MC.discoveredFunAddr dfi)]
                               , let blockAddrs = mapMaybe (concreteFromSegmentOff mem) (M.keys (dfi L.^. MC.parsedBlocks))
                               ]
-<<<<<<< HEAD
   mcfgs <- T.forM validFuncs {- (M.elems (di L.^. MC.funInfo)) -} $ \(PU.Some dfi) -> do
-    ior <- IO.newIORef Nothing
-=======
-  mcfgs <- T.forM (M.elems (di L.^. MC.funInfo)) $ \(PU.Some dfi) -> do
     regIor <- IO.newIORef Nothing
     cfgIor <- IO.newIORef Nothing
->>>>>>> c3b13f84
     fromMaybe (return Nothing) $ do
       guard (not (isIncompleteFunction dfi))
       funcAddr <- concreteFromSegmentOff mem (MC.discoveredFunAddr dfi)
@@ -291,13 +283,9 @@
                    , biFunctionBlocks = funcBlocks
                    , biDiscoveryFunInfo = infos
                    , biIncomplete = indexIncompleteBlocks mem infos
-<<<<<<< HEAD
-                   , biCFG = M.fromList (catMaybes mcfgs)
-                   , biOverlap = blockRegions mem di
-=======
                    , biCFG = M.map fst cfgPairs
                    , biRegCFG = M.map snd cfgPairs
->>>>>>> c3b13f84
+                   , biOverlap = blockRegions mem di
                    }
   where
     validFuncs = filter (isInMappedMemory mem) (M.elems (di L.^. MC.funInfo))
